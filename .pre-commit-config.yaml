--- conflicted
+++ resolved
@@ -24,12 +24,7 @@
     hooks:
       - id: yamlfmt
         types_or: [json, yaml]
-<<<<<<< HEAD
-  - repo: https://github.com/seqre/pre-commit-rust
-    rev: v0.1.1
-=======
   - repo: local
->>>>>>> b5c6b4ed
     hooks:
       - id: fmt
         name: cargo fmt
