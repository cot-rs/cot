--- conflicted
+++ resolved
@@ -109,12 +109,8 @@
 proc-macro2 = { version = "1", default-features = false }
 quote = { version = "1", default-features = false }
 rand = { version = "0.9", default-features = false }
-<<<<<<< HEAD
-redis = { version = "0.31", default-features = false }
+redis = { version = "0.32", default-features = false }
 reqwest = { version = "0.12", default-features = false }
-=======
-redis = { version = "0.32", default-features = false }
->>>>>>> 4856394a
 rustversion = "1"
 schemars = { version = "0.9", default-features = false }
 sea-query = { version = "0.32", default-features = false }
