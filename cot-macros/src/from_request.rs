use darling::Error;
use quote::quote;
use syn::{Data, Field, Fields};

use crate::cot_ident;

<<<<<<< HEAD
pub(super) fn impl_from_request_parts_for_struct(
=======
pub(super) fn impl_from_request_head_for_struct(
>>>>>>> b85b060f
    ast: &syn::DeriveInput,
) -> proc_macro2::TokenStream {
    generic_from_request_parts_for_struct(ast, ImplTarget::FromRequestParts)
}

pub(super) fn impl_from_error_request_parts_for_struct(
    ast: &syn::DeriveInput,
) -> proc_macro2::TokenStream {
    generic_from_request_parts_for_struct(ast, ImplTarget::FromErrorRequestParts)
}

fn generic_from_request_parts_for_struct(
    ast: &syn::DeriveInput,
    target: ImplTarget,
) -> proc_macro2::TokenStream {
    let struct_name = &ast.ident;
    let cot = cot_ident();

    let trait_path = target.trait_path();

    let constructor = match &ast.data {
        Data::Struct(data_struct) => match &data_struct.fields {
            Fields::Named(fields_named) => {
                let initializers = fields_named.named.iter().map(|field: &Field| {
                    let field_name = &field.ident;
                    let field_type = &field.ty;
                    quote! {
<<<<<<< HEAD
                        #field_name: <#field_type as #trait_path>::from_request_parts(parts).await?,
=======
                        #field_name: <#field_type as #cot::request::extractors::FromRequestHead>::from_request_head(head).await?,
>>>>>>> b85b060f
                    }
                });
                quote! { Self { #(#initializers)* } }
            }

            Fields::Unnamed(fields_unnamed) => {
                let initializers = fields_unnamed.unnamed.iter().map(|field: &Field| {
                    let field_type = &field.ty;
                    quote! {
<<<<<<< HEAD
                        <#field_type as #trait_path>::from_request_parts(parts).await?,
=======
                        <#field_type as #cot::request::extractors::FromRequestHead>::from_request_head(head).await?,
>>>>>>> b85b060f
                    }
                });
                quote! { Self(#(#initializers)*) }
            }

            Fields::Unit => {
                quote! {
                    Self
                }
            }
        },
<<<<<<< HEAD
        _ => {
            return Error::custom(format!("Only structs can derive `{}`", target.name()))
                .write_errors();
        }
=======
        _ => return Error::custom("Only structs can derive `FromRequestHead`").write_errors(),
>>>>>>> b85b060f
    };

    quote! {
        #[automatically_derived]
<<<<<<< HEAD
        impl #trait_path for #struct_name {
            async fn from_request_parts(
                parts: &mut #cot::http::request::Parts,
=======
        impl #cot::request::extractors::FromRequestHead for #struct_name {
            async fn from_request_head(
                head: &#cot::request::RequestHead,
>>>>>>> b85b060f
            ) -> #cot::Result<Self> {
                Ok(#constructor)
            }
        }
    }
}

#[derive(Debug, Copy, Clone)]
enum ImplTarget {
    FromRequestParts,
    FromErrorRequestParts,
}

impl ImplTarget {
    fn name(self) -> &'static str {
        match self {
            ImplTarget::FromRequestParts => "FromRequestParts",
            ImplTarget::FromErrorRequestParts => "FromErrorRequestParts",
        }
    }

    fn trait_path(self) -> proc_macro2::TokenStream {
        let cot = cot_ident();
        match self {
            ImplTarget::FromRequestParts => quote! { #cot::request::extractors::FromRequestParts },
            ImplTarget::FromErrorRequestParts => {
                quote! { #cot::error::handler::FromErrorRequestParts }
            }
        }
    }
}<|MERGE_RESOLUTION|>--- conflicted
+++ resolved
@@ -4,23 +4,19 @@
 
 use crate::cot_ident;
 
-<<<<<<< HEAD
-pub(super) fn impl_from_request_parts_for_struct(
-=======
 pub(super) fn impl_from_request_head_for_struct(
->>>>>>> b85b060f
     ast: &syn::DeriveInput,
 ) -> proc_macro2::TokenStream {
-    generic_from_request_parts_for_struct(ast, ImplTarget::FromRequestParts)
+    generic_from_request_head_for_struct(ast, ImplTarget::FromRequestHead)
 }
 
-pub(super) fn impl_from_error_request_parts_for_struct(
+pub(super) fn impl_from_error_request_head_for_struct(
     ast: &syn::DeriveInput,
 ) -> proc_macro2::TokenStream {
-    generic_from_request_parts_for_struct(ast, ImplTarget::FromErrorRequestParts)
+    generic_from_request_head_for_struct(ast, ImplTarget::FromErrorRequestHead)
 }
 
-fn generic_from_request_parts_for_struct(
+fn generic_from_request_head_for_struct(
     ast: &syn::DeriveInput,
     target: ImplTarget,
 ) -> proc_macro2::TokenStream {
@@ -36,11 +32,7 @@
                     let field_name = &field.ident;
                     let field_type = &field.ty;
                     quote! {
-<<<<<<< HEAD
-                        #field_name: <#field_type as #trait_path>::from_request_parts(parts).await?,
-=======
-                        #field_name: <#field_type as #cot::request::extractors::FromRequestHead>::from_request_head(head).await?,
->>>>>>> b85b060f
+                        #field_name: <#field_type as #trait_path>::from_request_head(head).await?,
                     }
                 });
                 quote! { Self { #(#initializers)* } }
@@ -50,11 +42,7 @@
                 let initializers = fields_unnamed.unnamed.iter().map(|field: &Field| {
                     let field_type = &field.ty;
                     quote! {
-<<<<<<< HEAD
-                        <#field_type as #trait_path>::from_request_parts(parts).await?,
-=======
-                        <#field_type as #cot::request::extractors::FromRequestHead>::from_request_head(head).await?,
->>>>>>> b85b060f
+                        <#field_type as #trait_path>::from_request_head(head).await?,
                     }
                 });
                 quote! { Self(#(#initializers)*) }
@@ -66,27 +54,18 @@
                 }
             }
         },
-<<<<<<< HEAD
         _ => {
             return Error::custom(format!("Only structs can derive `{}`", target.name()))
                 .write_errors();
         }
-=======
         _ => return Error::custom("Only structs can derive `FromRequestHead`").write_errors(),
->>>>>>> b85b060f
     };
 
     quote! {
         #[automatically_derived]
-<<<<<<< HEAD
-        impl #trait_path for #struct_name {
-            async fn from_request_parts(
-                parts: &mut #cot::http::request::Parts,
-=======
         impl #cot::request::extractors::FromRequestHead for #struct_name {
             async fn from_request_head(
                 head: &#cot::request::RequestHead,
->>>>>>> b85b060f
             ) -> #cot::Result<Self> {
                 Ok(#constructor)
             }
@@ -96,24 +75,24 @@
 
 #[derive(Debug, Copy, Clone)]
 enum ImplTarget {
-    FromRequestParts,
-    FromErrorRequestParts,
+    FromRequestHead,
+    FromErrorRequestHead,
 }
 
 impl ImplTarget {
     fn name(self) -> &'static str {
         match self {
-            ImplTarget::FromRequestParts => "FromRequestParts",
-            ImplTarget::FromErrorRequestParts => "FromErrorRequestParts",
+            ImplTarget::FromRequestHead => "FromRequestHead",
+            ImplTarget::FromErrorRequestHead => "FromErrorRequestHead",
         }
     }
 
     fn trait_path(self) -> proc_macro2::TokenStream {
         let cot = cot_ident();
         match self {
-            ImplTarget::FromRequestParts => quote! { #cot::request::extractors::FromRequestParts },
-            ImplTarget::FromErrorRequestParts => {
-                quote! { #cot::error::handler::FromErrorRequestParts }
+            ImplTarget::FromRequestHead => quote! { #cot::request::extractors::FromRequestHead },
+            ImplTarget::FromErrorRequestHead => {
+                quote! { #cot::error::handler::FromErrorRequestHead }
             }
         }
     }
