mod admin;
mod dbtest;
mod form;
mod from_request;
mod main_fn;
mod model;
mod query;
mod select_choice;

use darling::Error;
use darling::ast::NestedMeta;
use proc_macro::TokenStream;
use proc_macro_crate::crate_name;
use quote::quote;
use syn::{ItemFn, parse_macro_input};

use crate::admin::impl_admin_model_for_struct;
use crate::dbtest::fn_to_dbtest;
use crate::form::impl_form_for_struct;
<<<<<<< HEAD
use crate::from_request::{
    impl_from_error_request_parts_for_struct, impl_from_request_parts_for_struct,
};
=======
use crate::from_request::impl_from_request_head_for_struct;
>>>>>>> b85b060f
use crate::main_fn::{fn_to_cot_e2e_test, fn_to_cot_main, fn_to_cot_test};
use crate::model::impl_model_for_struct;
use crate::query::{Query, query_to_tokens};
use crate::select_choice::impl_select_choice_for_enum;

#[proc_macro_derive(Form, attributes(form))]
pub fn derive_form(input: TokenStream) -> TokenStream {
    let ast = parse_macro_input!(input as syn::DeriveInput);
    let token_stream = impl_form_for_struct(&ast);
    token_stream.into()
}

#[proc_macro_derive(AdminModel)]
pub fn derive_admin_model(input: TokenStream) -> TokenStream {
    let ast = parse_macro_input!(input as syn::DeriveInput);
    let token_stream = impl_admin_model_for_struct(&ast);
    token_stream.into()
}

/// Implement the [`Model`] trait for a struct.
///
/// This macro will generate an implementation of the [`Model`] trait for the
/// given named struct. Note that all the fields of the struct **must**
/// implement the [`DatabaseField`] trait.
///
/// # Model types
///
/// The model type can be specified using the `model_type` parameter. The model
/// type can be one of the following:
///
/// * `application` (default): The model represents an actual table in a
///   normally running instance of the application.
/// ```
/// use cot::db::model;
///
/// #[model(model_type = "application")]
/// // This is equivalent to:
/// // #[model]
/// struct User {
///     #[model(primary_key)]
///     id: i32,
///     username: String,
/// }
/// ```
/// * `migration`: The model represents a table that is used for migrations. The
///   model name must be prefixed with an underscore. You shouldn't ever need to
///   use this type; the migration engine will generate the migration model
///   types for you.
///
///   Migration models have two major uses. The first is so that the migration
///   engine uses knows what was the state of model at the time the last
///   migration was generated. This allows the engine to automatically detect
///   the changes and generate the necessary migration code. The second use is
///   to allow custom code in the migrations: you might want the migration to
///   fill in some data, for instance. You can't use the actual model for this
///   because the model might have changed since the migration was generated.
///   You can, however, use the migration model, which will always represent
///   the state of the model at the time the migration runs.
/// ```
/// // In a migration file
/// use cot::db::model;
///
/// #[model(model_type = "migration")]
/// struct _User {
///     #[model(primary_key)]
///     id: i32,
///     username: String,
/// }
/// ```
/// * `internal`: The model represents a table that is used internally by Cot
///   (e.g. the `cot__migrations` table, storing which migrations have been
///   applied). They are ignored by the migration generator and should never be
///   used outside Cot code.
/// ```
/// use cot::db::model;
///
/// #[model(model_type = "internal")]
/// struct CotMigrations {
///     #[model(primary_key)]
///     id: i32,
///     app: String,
///     name: String,
/// }
/// ```
///
/// [`Model`]: trait.Model.html
/// [`DatabaseField`]: trait.DatabaseField.html
#[proc_macro_attribute]
pub fn model(args: TokenStream, input: TokenStream) -> TokenStream {
    let attr_args = match NestedMeta::parse_meta_list(args.into()) {
        Ok(v) => v,
        Err(e) => {
            return TokenStream::from(Error::from(e).write_errors());
        }
    };
    let mut ast = parse_macro_input!(input as syn::DeriveInput);
    let token_stream = impl_model_for_struct(&attr_args, &mut ast);
    token_stream.into()
}

// Simple derive macro that doesn't do anything useful but defines the `model`
// helper attribute.
//
// It's used internally by the `model` macro to avoid having to remove the
// `#[model]` attributes from the struct fields. Typically, the Rust compiler
// complains when there are unused attributes, so we define this macro to avoid
// that. This way, we don't have to remove the `#[model]` attributes from the
// struct fields, while other derive macros (such as `AdminModel`) can still use
// them.
#[proc_macro_derive(ModelHelper, attributes(model))]
pub fn derive_model_helper(_item: TokenStream) -> TokenStream {
    TokenStream::new()
}

#[proc_macro]
pub fn query(input: TokenStream) -> TokenStream {
    let query_input = parse_macro_input!(input as Query);
    query_to_tokens(query_input).into()
}

#[proc_macro_attribute]
pub fn dbtest(_args: TokenStream, input: TokenStream) -> TokenStream {
    let fn_input = parse_macro_input!(input as ItemFn);
    fn_to_dbtest(fn_input)
        .unwrap_or_else(syn::Error::into_compile_error)
        .into()
}

#[proc_macro_attribute]
pub fn main(_args: TokenStream, input: TokenStream) -> TokenStream {
    let fn_input = parse_macro_input!(input as ItemFn);
    fn_to_cot_main(fn_input)
        .unwrap_or_else(syn::Error::into_compile_error)
        .into()
}

/// An attribute macro that defines an `async` test function for a Cot-powered
/// app.
///
/// This is pretty much an equivalent to `#[tokio::test]` provided so that you
/// don't have to declare `tokio` as a dependency in your tests.
///
/// # Examples
///
/// ```no_run
/// use cot::test::TestDatabase;
///
/// #[cot::test]
/// async fn test_db() {
///     let db = TestDatabase::new_sqlite().await.unwrap();
///     // do something with the database
///     db.cleanup().await.unwrap();
/// }
/// ```
#[proc_macro_attribute]
pub fn test(_args: TokenStream, input: TokenStream) -> TokenStream {
    let fn_input = parse_macro_input!(input as ItemFn);
    fn_to_cot_test(&fn_input).into()
}

#[proc_macro_attribute]
pub fn e2e_test(_args: TokenStream, input: TokenStream) -> TokenStream {
    let fn_input = parse_macro_input!(input as ItemFn);
    fn_to_cot_e2e_test(&fn_input).into()
}

pub(crate) fn cot_ident() -> proc_macro2::TokenStream {
    let cot_crate = crate_name("cot").expect("cot is not present in `Cargo.toml`");
    match cot_crate {
        proc_macro_crate::FoundCrate::Itself => {
            quote! { ::cot }
        }
        proc_macro_crate::FoundCrate::Name(name) => {
            let ident = syn::Ident::new(&name, proc_macro2::Span::call_site());
            quote! { ::#ident }
        }
    }
}
<<<<<<< HEAD

#[proc_macro_derive(FromRequestParts)]
pub fn derive_from_request_parts(input: TokenStream) -> TokenStream {
=======
#[proc_macro_derive(FromRequestHead)]
pub fn derive_from_request_head(input: TokenStream) -> TokenStream {
>>>>>>> b85b060f
    let ast = parse_macro_input!(input as syn::DeriveInput);
    let token_stream = impl_from_request_head_for_struct(&ast);
    token_stream.into()
}

#[proc_macro_derive(FromErrorRequestParts)]
pub fn derive_from_error_request_parts(input: TokenStream) -> TokenStream {
    let ast = parse_macro_input!(input as syn::DeriveInput);
    let token_stream = impl_from_error_request_parts_for_struct(&ast);
    token_stream.into()
}

#[proc_macro_derive(SelectChoice, attributes(select_choice))]
pub fn derive_select_choice(input: TokenStream) -> TokenStream {
    let ast = syn::parse_macro_input!(input as syn::DeriveInput);
    let token_stream = impl_select_choice_for_enum(&ast);
    token_stream.into()
}<|MERGE_RESOLUTION|>--- conflicted
+++ resolved
@@ -17,13 +17,9 @@
 use crate::admin::impl_admin_model_for_struct;
 use crate::dbtest::fn_to_dbtest;
 use crate::form::impl_form_for_struct;
-<<<<<<< HEAD
 use crate::from_request::{
-    impl_from_error_request_parts_for_struct, impl_from_request_parts_for_struct,
+    impl_from_error_request_head_for_struct, impl_from_request_head_for_struct,
 };
-=======
-use crate::from_request::impl_from_request_head_for_struct;
->>>>>>> b85b060f
 use crate::main_fn::{fn_to_cot_e2e_test, fn_to_cot_main, fn_to_cot_test};
 use crate::model::impl_model_for_struct;
 use crate::query::{Query, query_to_tokens};
@@ -202,23 +198,18 @@
         }
     }
 }
-<<<<<<< HEAD
-
-#[proc_macro_derive(FromRequestParts)]
-pub fn derive_from_request_parts(input: TokenStream) -> TokenStream {
-=======
+
 #[proc_macro_derive(FromRequestHead)]
 pub fn derive_from_request_head(input: TokenStream) -> TokenStream {
->>>>>>> b85b060f
     let ast = parse_macro_input!(input as syn::DeriveInput);
     let token_stream = impl_from_request_head_for_struct(&ast);
     token_stream.into()
 }
 
-#[proc_macro_derive(FromErrorRequestParts)]
-pub fn derive_from_error_request_parts(input: TokenStream) -> TokenStream {
-    let ast = parse_macro_input!(input as syn::DeriveInput);
-    let token_stream = impl_from_error_request_parts_for_struct(&ast);
+#[proc_macro_derive(FromErrorRequestHead)]
+pub fn derive_from_error_request_head(input: TokenStream) -> TokenStream {
+    let ast = parse_macro_input!(input as syn::DeriveInput);
+    let token_stream = impl_from_error_request_head_for_struct(&ast);
     token_stream.into()
 }
 
