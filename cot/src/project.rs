--- conflicted
+++ resolved
@@ -30,11 +30,8 @@
 use axum::handler::HandlerWithoutStateExt;
 use derive_more::with_trait::Debug;
 use futures_util::FutureExt;
-<<<<<<< HEAD
 use http::request::Parts;
 use tower::util::BoxCloneSyncService;
-=======
->>>>>>> b85b060f
 use tower::{Layer, Service};
 use tracing::{error, info, trace};
 
@@ -795,11 +792,11 @@
     }
 }
 
-async fn default_server_error_handler(error: Error) -> cot::Result<impl IntoResponse> {
+async fn default_server_error_handler(error: RequestError) -> crate::Result<impl IntoResponse> {
     #[derive(Debug, Template)]
     #[template(path = "default_error.html")]
     struct ErrorTemplate {
-        error: Error,
+        error: RequestError,
     }
 
     let status_code = error.status_code();
@@ -1887,6 +1884,10 @@
         // todo root tracing span
         // todo per-router error handlers
         let request = request_axum_to_cot(axum_request, Arc::clone(&context));
+        let (head, request) = request.into_parts();
+        let head_for_error_handler = head.clone();
+        let request = Request::from_parts(head, request);
+
         let (request_head, request) = request_parts_for_diagnostics(request);
 
         let catch_unwind_response = AssertUnwindSafe(pass_to_axum(request, &mut handler))
@@ -1903,7 +1904,7 @@
         match response {
             Ok(response) => response,
             Err(error_response) => {
-                if is_debug && accepts_html(&request_parts) {
+                if is_debug && accepts_html(&request_head) {
                     let diagnostics = Diagnostics::new(
                         context.config().clone(),
                         Arc::clone(&context.router),
@@ -1915,7 +1916,7 @@
                     build_custom_error_page(
                         &mut error_handler,
                         error_response,
-                        Arc::clone(&context),
+                        head_for_error_handler,
                     )
                     .await
                 }
@@ -1986,14 +1987,14 @@
 async fn build_custom_error_page(
     server_error_handler: &mut BoxCloneSyncService<Request, Response, Error>,
     error_response: ErrorResponse,
-    context: Arc<ProjectContext>,
+    mut request_head: RequestHead,
 ) -> axum::response::Response {
     let error = match error_response {
         ErrorResponse::ErrorReturned(error) => error,
         ErrorResponse::Panic(payload) => Error::from(UncaughtPanic::new(payload)),
     };
 
-    let request = build_request_for_error_handler(context, error);
+    prepare_request_for_error_handler(&mut request_head, error);
 
     let poll_status = poll_fn(|cx| server_error_handler.poll_ready(cx)).await;
     if let Err(error) = poll_status {
@@ -2006,6 +2007,7 @@
         return error_page::build_cot_server_error_page();
     }
 
+    let request = Request::from_parts(request_head, Body::empty());
     let response = server_error_handler.call(request).await;
     response.map_or_else(
         |error| {
@@ -2021,15 +2023,8 @@
     )
 }
 
-#[must_use]
-pub(crate) fn build_request_for_error_handler(
-    context: Arc<ProjectContext>,
-    error: Error,
-) -> Request {
-    let mut request = Request::default();
-    prepare_request(&mut request, context);
-    request.extensions_mut().insert(RequestError::new(error));
-    request
+pub(crate) fn prepare_request_for_error_handler(request_head: &mut RequestHead, error: Error) {
+    request_head.extensions.insert(RequestError::new(error));
 }
 
 /// Runs the CLI for the given project.
@@ -2462,7 +2457,7 @@
         let error = Error::internal("Test error");
 
         // Call build_request_for_error_handler
-        let request = build_request_for_error_handler(Arc::new(context), error);
+        let request = prepare_request_for_error_handler(Arc::new(context), error);
 
         // Verify that the request has the project context
         assert!(request.extensions().get::<Arc<ProjectContext>>().is_some());
