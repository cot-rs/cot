//! HTTP request type and helper methods.
//!
//! Cot uses the [`Request`](http::Request) type from the [`http`] crate
//! to represent incoming HTTP requests. However, it also provides a
//! [`RequestExt`] trait that contain various helper methods for working with
//! HTTP requests. These methods are used to access the application context,
//! project configuration, path parameters, and more. You probably want to have
//! a `use` statement for [`RequestExt`] in your code most of the time to be
//! able to use these functions:
//!
//! ```
//! use cot::request::RequestExt;
//! ```

use std::future::Future;
use std::sync::Arc;

use http::Extensions;
use indexmap::IndexMap;

#[cfg(feature = "db")]
use crate::db::Database;
<<<<<<< HEAD
use crate::error::error_impl::ErrorKind;
use crate::request::extractors::FromRequestParts;
=======
use crate::error::ErrorRepr;
use crate::request::extractors::FromRequestHead;
>>>>>>> b85b060f
use crate::router::Router;
use crate::{Body, Result};

pub mod extractors;
mod path_params_deserializer;

/// HTTP request type.
pub type Request = http::Request<Body>;

<<<<<<< HEAD
=======
/// HTTP request head type.
>>>>>>> b85b060f
pub type RequestHead = http::request::Parts;

mod private {
    pub trait Sealed {}
}

/// Extension trait for [`http::Request`] that provides helper methods for
/// working with HTTP requests.
///
/// # Sealed
///
/// This trait is sealed since it doesn't make sense to be implemented for types
/// outside the context of Cot.
pub trait RequestExt: private::Sealed {
    /// Runs an extractor implementing [`FromRequestHead`] on the request.
    ///
    /// # Examples
    ///
    /// ```
    /// use cot::request::extractors::Path;
    /// use cot::request::{Request, RequestExt};
    /// use cot::response::Response;
    ///
    /// async fn my_handler(mut request: Request) -> cot::Result<Response> {
    ///     let path_params = request.extract_from_head::<Path<String>>().await?;
    ///     // ...
    ///     # unimplemented!()
    /// }
    /// ```
    fn extract_from_head<E>(&mut self) -> impl Future<Output = Result<E>> + Send
    where
        E: FromRequestHead + 'static;

    /// Get the application context.
    ///
    /// # Examples
    ///
    /// ```
    /// use cot::request::{Request, RequestExt};
    /// use cot::response::Response;
    ///
    /// async fn my_handler(mut request: Request) -> cot::Result<Response> {
    ///     let context = request.context();
    ///     // ... do something with the context
    ///     # unimplemented!()
    /// }
    /// ```
    #[must_use]
    fn context(&self) -> &crate::ProjectContext;

    /// Get the project configuration.
    ///
    /// # Examples
    ///
    /// ```
    /// use cot::request::{Request, RequestExt};
    /// use cot::response::Response;
    ///
    /// async fn my_handler(mut request: Request) -> cot::Result<Response> {
    ///     let config = request.project_config();
    ///     // ... do something with the config
    ///     # unimplemented!()
    /// }
    /// ```
    #[must_use]
    fn project_config(&self) -> &crate::config::ProjectConfig;

    /// Get the router.
    ///
    /// # Examples
    ///
    /// ```
    /// use cot::request::{Request, RequestExt};
    /// use cot::response::Response;
    ///
    /// async fn my_handler(mut request: Request) -> cot::Result<Response> {
    ///     let router = request.router();
    ///     // ... do something with the router
    ///     # unimplemented!()
    /// }
    /// ```
    #[must_use]
    fn router(&self) -> &Arc<Router>;

    /// Get the app name the current route belongs to, or [`None`] if the
    /// request is not routed.
    ///
    /// This is mainly useful for providing context to reverse redirects, where
    /// you want to redirect to a route in the same app.
    ///
    /// # Examples
    ///
    /// ```
    /// use cot::request::{Request, RequestExt};
    /// use cot::response::Response;
    ///
    /// async fn my_handler(mut request: Request) -> cot::Result<Response> {
    ///     let app_name = request.app_name();
    ///     // ... do something with the app name
    ///     # unimplemented!()
    /// }
    /// ```
    fn app_name(&self) -> Option<&str>;

    /// Get the route name, or [`None`] if the request is not routed or doesn't
    /// have a route name.
    ///
    /// This is mainly useful for use in templates, where you want to know which
    /// route is being rendered, for instance to mark the active tab.
    ///
    /// # Examples
    ///
    /// ```
    /// use cot::request::{Request, RequestExt};
    /// use cot::response::Response;
    ///
    /// async fn my_handler(mut request: Request) -> cot::Result<Response> {
    ///     let route_name = request.route_name();
    ///     // ... do something with the route name
    ///     # unimplemented!()
    /// }
    /// ```
    #[must_use]
    fn route_name(&self) -> Option<&str>;

    /// Get the path parameters.
    ///
    /// # Examples
    ///
    /// ```
    /// use cot::request::{Request, RequestExt};
    /// use cot::response::Response;
    ///
    /// async fn my_handler(mut request: Request) -> cot::Result<Response> {
    ///     let path_params = request.path_params();
    ///     // ... do something with the path params
    ///     # unimplemented!()
    /// }
    /// ```
    #[must_use]
    fn path_params(&self) -> &PathParams;

    /// Get the path parameters mutably.
    ///
    /// # Examples
    ///
    /// ```
    /// use cot::request::{Request, RequestExt};
    /// use cot::response::Response;
    ///
    /// async fn my_handler(mut request: Request) -> cot::Result<Response> {
    ///     let path_params = request.path_params_mut();
    ///     // ... do something with the path params
    ///     # unimplemented!()
    /// }
    /// ```
    #[must_use]
    fn path_params_mut(&mut self) -> &mut PathParams;

    /// Get the database.
    ///
    /// # Examples
    ///
    /// ```
    /// use cot::request::{Request, RequestExt};
    /// use cot::response::Response;
    ///
    /// async fn my_handler(mut request: Request) -> cot::Result<Response> {
    ///     let db = request.db();
    ///     // ... do something with the database
    ///     # unimplemented!()
    /// }
    /// ```
    #[cfg(feature = "db")]
    #[must_use]
    fn db(&self) -> &Arc<Database>;

    /// Get the content type of the request.
    ///
    /// # Examples
    ///
    /// ```
    /// use cot::request::{Request, RequestExt};
    /// use cot::response::Response;
    ///
    /// async fn my_handler(mut request: Request) -> cot::Result<Response> {
    ///     let content_type = request.content_type();
    ///     // ... do something with the content type
    ///     # unimplemented!()
    /// }
    /// ```
    #[must_use]
    fn content_type(&self) -> Option<&http::HeaderValue>;

    /// Expect the content type of the request to be the given value.
    ///
    /// # Errors
    ///
    /// Throws an error if the content type is not the expected value.
    ///
    /// # Examples
    ///
    /// ```
    /// use cot::request::{Request, RequestExt};
    /// use cot::response::Response;
    ///
    /// async fn my_handler(mut request: Request) -> cot::Result<Response> {
    ///     request.expect_content_type("application/json")?;
    ///     // ...
    ///     # unimplemented!()
    /// }
    /// ```
    fn expect_content_type(&mut self, expected: &'static str) -> Result<()> {
        let content_type = self
            .content_type()
            .map_or("".into(), |value| String::from_utf8_lossy(value.as_bytes()));
        if content_type == expected {
            Ok(())
        } else {
            Err(ErrorKind::InvalidContentType {
                expected,
                actual: content_type.into_owned(),
            }
            .into())
        }
    }

    #[doc(hidden)]
    fn extensions(&self) -> &Extensions;
}

impl private::Sealed for Request {}

impl RequestExt for Request {
    async fn extract_from_head<E>(&mut self) -> Result<E>
    where
        E: FromRequestHead + 'static,
    {
        let request = std::mem::take(self);

        let (head, body) = request.into_parts();
        let result = E::from_request_head(&head).await;

        *self = Request::from_parts(head, body);
        result
    }

    #[track_caller]
    fn context(&self) -> &crate::ProjectContext {
        self.extensions()
            .get::<Arc<crate::ProjectContext>>()
            .expect("AppContext extension missing")
    }

    fn project_config(&self) -> &crate::config::ProjectConfig {
        self.context().config()
    }

    fn router(&self) -> &Arc<Router> {
        self.context().router()
    }

    fn app_name(&self) -> Option<&str> {
        self.extensions()
            .get::<AppName>()
            .map(|AppName(name)| name.as_str())
    }

    fn route_name(&self) -> Option<&str> {
        self.extensions()
            .get::<RouteName>()
            .map(|RouteName(name)| name.as_str())
    }

    #[track_caller]
    fn path_params(&self) -> &PathParams {
        self.extensions()
            .get::<PathParams>()
            .expect("PathParams extension missing")
    }

    fn path_params_mut(&mut self) -> &mut PathParams {
        self.extensions_mut().get_or_insert_default::<PathParams>()
    }

    #[cfg(feature = "db")]
    fn db(&self) -> &Arc<Database> {
        self.context().database()
    }

    fn content_type(&self) -> Option<&http::HeaderValue> {
        self.headers().get(http::header::CONTENT_TYPE)
    }

    fn extensions(&self) -> &Extensions {
        self.extensions()
    }
}

impl private::Sealed for RequestHead {}

impl RequestExt for RequestHead {
    async fn extract_from_head<E>(&mut self) -> Result<E>
    where
        E: FromRequestHead + 'static,
    {
        E::from_request_head(self).await
    }

    fn context(&self) -> &crate::ProjectContext {
        self.extensions
            .get::<Arc<crate::ProjectContext>>()
            .expect("AppContext extension missing")
    }

    fn project_config(&self) -> &crate::config::ProjectConfig {
        self.context().config()
    }

    fn router(&self) -> &Arc<Router> {
        self.context().router()
    }

    fn app_name(&self) -> Option<&str> {
        self.extensions
            .get::<AppName>()
            .map(|AppName(name)| name.as_str())
    }

    fn route_name(&self) -> Option<&str> {
        self.extensions
            .get::<RouteName>()
            .map(|RouteName(name)| name.as_str())
    }

    fn path_params(&self) -> &PathParams {
        self.extensions
            .get::<PathParams>()
            .expect("PathParams extension missing")
    }

    fn path_params_mut(&mut self) -> &mut PathParams {
        self.extensions.get_or_insert_default::<PathParams>()
    }

    #[cfg(feature = "db")]
    fn db(&self) -> &Arc<Database> {
        self.context().database()
    }

    fn content_type(&self) -> Option<&http::HeaderValue> {
        self.headers.get(http::header::CONTENT_TYPE)
    }

    fn extensions(&self) -> &Extensions {
        &self.extensions
    }
}

#[repr(transparent)]
#[derive(Debug, Clone, PartialEq, Eq, PartialOrd, Ord, Hash)]
pub(crate) struct AppName(pub(crate) String);

#[repr(transparent)]
#[derive(Debug, Clone, PartialEq, Eq, PartialOrd, Ord, Hash)]
pub(crate) struct RouteName(pub(crate) String);

/// Path parameters extracted from the request URL, and available as a map of
/// strings.
///
/// This struct is meant to be mainly used using the [`PathParams::parse`]
/// method, which will deserialize the path parameters into a type `T`
/// implementing `serde::DeserializeOwned`. If needed, you can also access the
/// path parameters directly using the [`PathParams::get`] method.
///
/// # Examples
///
/// ```
/// use cot::request::{PathParams, Request, RequestExt};
/// use cot::response::Response;
/// use cot::test::TestRequestBuilder;
///
/// async fn my_handler(mut request: Request) -> cot::Result<Response> {
///     let path_params = request.path_params();
///     let name = path_params.get("name").unwrap();
///
///     // using more ergonomic syntax:
///     let name: String = request.path_params().parse()?;
///
///     let name = println!("Hello, {}!", name);
///     // ...
///     # unimplemented!()
/// }
/// ```
#[derive(Debug, Clone)]
pub struct PathParams {
    params: IndexMap<String, String>,
}

impl Default for PathParams {
    fn default() -> Self {
        Self::new()
    }
}

impl PathParams {
    /// Creates a new [`PathParams`] instance.
    ///
    /// # Examples
    ///
    /// ```
    /// use cot::request::PathParams;
    ///
    /// let mut path_params = PathParams::new();
    /// path_params.insert("name".into(), "world".into());
    /// assert_eq!(path_params.get("name"), Some("world"));
    /// ```
    #[must_use]
    pub fn new() -> Self {
        Self {
            params: IndexMap::new(),
        }
    }

    /// Inserts a new path parameter.
    ///
    /// # Examples
    ///
    /// ```
    /// use cot::request::PathParams;
    ///
    /// let mut path_params = PathParams::new();
    /// path_params.insert("name".into(), "world".into());
    /// assert_eq!(path_params.get("name"), Some("world"));
    /// ```
    pub fn insert(&mut self, name: String, value: String) {
        self.params.insert(name, value);
    }

    /// Iterates over the path parameters.
    ///
    /// # Examples
    ///
    /// ```
    /// use cot::request::PathParams;
    ///
    /// let mut path_params = PathParams::new();
    /// path_params.insert("name".into(), "world".into());
    /// for (name, value) in path_params.iter() {
    ///     println!("{}: {}", name, value);
    /// }
    /// ```
    pub fn iter(&self) -> impl Iterator<Item = (&str, &str)> {
        self.params
            .iter()
            .map(|(name, value)| (name.as_str(), value.as_str()))
    }

    /// Returns the number of path parameters.
    ///
    /// # Examples
    ///
    /// ```
    /// use cot::request::PathParams;
    ///
    /// let path_params = PathParams::new();
    /// assert_eq!(path_params.len(), 0);
    /// ```
    #[must_use]
    pub fn len(&self) -> usize {
        self.params.len()
    }

    /// Returns `true` if the path parameters are empty.
    ///
    /// # Examples
    ///
    /// ```
    /// use cot::request::PathParams;
    ///
    /// let path_params = PathParams::new();
    /// assert!(path_params.is_empty());
    /// ```
    #[must_use]
    pub fn is_empty(&self) -> bool {
        self.params.is_empty()
    }

    /// Returns the value of a path parameter.
    ///
    /// # Examples
    ///
    /// ```
    /// use cot::request::PathParams;
    ///
    /// let mut path_params = PathParams::new();
    /// path_params.insert("name".into(), "world".into());
    /// assert_eq!(path_params.get("name"), Some("world"));
    /// ```
    #[must_use]
    pub fn get(&self, name: &str) -> Option<&str> {
        self.params.get(name).map(String::as_str)
    }

    /// Returns the value of a path parameter at the given index.
    ///
    /// # Examples
    ///
    /// ```
    /// use cot::request::PathParams;
    ///
    /// let mut path_params = PathParams::new();
    /// path_params.insert("name".into(), "world".into());
    /// assert_eq!(path_params.get_index(0), Some("world"));
    /// ```
    #[must_use]
    pub fn get_index(&self, index: usize) -> Option<&str> {
        self.params
            .get_index(index)
            .map(|(_, value)| value.as_str())
    }

    /// Returns the key of a path parameter at the given index.
    ///
    /// # Examples
    ///
    /// ```
    /// use cot::request::PathParams;
    ///
    /// let mut path_params = PathParams::new();
    /// path_params.insert("name".into(), "world".into());
    /// assert_eq!(path_params.key_at_index(0), Some("name"));
    /// ```
    #[must_use]
    pub fn key_at_index(&self, index: usize) -> Option<&str> {
        self.params.get_index(index).map(|(key, _)| key.as_str())
    }

    /// Deserializes the path parameters into a type `T` implementing
    /// `serde::DeserializeOwned`.
    ///
    /// # Errors
    ///
    /// Throws an error if the path parameters could not be deserialized.
    ///
    /// # Examples
    ///
    /// ```
    /// use cot::request::PathParams;
    ///
    /// # fn main() -> Result<(), cot::Error> {
    /// let mut path_params = PathParams::new();
    /// path_params.insert("hello".into(), "world".into());
    ///
    /// let hello: String = path_params.parse()?;
    /// assert_eq!(hello, "world");
    /// # Ok(())
    /// # }
    /// ```
    ///
    /// ```
    /// use cot::request::PathParams;
    ///
    /// # fn main() -> Result<(), cot::Error> {
    /// let mut path_params = PathParams::new();
    /// path_params.insert("hello".into(), "world".into());
    /// path_params.insert("name".into(), "john".into());
    ///
    /// let (hello, name): (String, String) = path_params.parse()?;
    /// assert_eq!(hello, "world");
    /// assert_eq!(name, "john");
    /// # Ok(())
    /// # }
    /// ```
    ///
    /// ```
    /// use cot::request::PathParams;
    /// use serde::Deserialize;
    ///
    /// # fn main() -> Result<(), cot::Error> {
    /// let mut path_params = PathParams::new();
    /// path_params.insert("hello".into(), "world".into());
    /// path_params.insert("name".into(), "john".into());
    ///
    /// #[derive(Deserialize)]
    /// struct Params {
    ///     hello: String,
    ///     name: String,
    /// }
    ///
    /// let params: Params = path_params.parse()?;
    /// assert_eq!(params.hello, "world");
    /// assert_eq!(params.name, "john");
    /// # Ok(())
    /// # }
    /// ```
    pub fn parse<'de, T: serde::Deserialize<'de>>(
        &'de self,
    ) -> std::result::Result<T, PathParamsDeserializerError> {
        let deserializer = path_params_deserializer::PathParamsDeserializer::new(self);
        serde_path_to_error::deserialize(deserializer).map_err(PathParamsDeserializerError)
    }
}

/// An error that occurs when deserializing path parameters.
#[derive(Debug, Clone, thiserror::Error)]
#[error("{0}")]
pub struct PathParamsDeserializerError(
    // A wrapper over the original deserializer error. The exact error reason
    // shouldn't be useful to the user, hence we're not exposing it.
    #[source] serde_path_to_error::Error<path_params_deserializer::PathParamsDeserializerError>,
);

#[cfg(test)]
mod tests {
    use super::*;
    use crate::request::extractors::Path;
    use crate::response::Response;
    use crate::router::{Route, Router};
    use crate::test::TestRequestBuilder;

    #[test]
    fn path_params() {
        let mut path_params = PathParams::new();
        path_params.insert("name".into(), "world".into());

        assert_eq!(path_params.get("name"), Some("world"));
        assert_eq!(path_params.get("missing"), None);
    }

    #[test]
    fn path_params_parse() {
        #[derive(Debug, PartialEq, Eq, serde::Deserialize)]
        struct Params {
            hello: String,
            foo: String,
        }

        let mut path_params = PathParams::new();
        path_params.insert("hello".into(), "world".into());
        path_params.insert("foo".into(), "bar".into());

        let params: Params = path_params.parse().unwrap();
        assert_eq!(
            params,
            Params {
                hello: "world".to_string(),
                foo: "bar".to_string(),
            }
        );
    }

    #[test]
    fn request_ext_app_name() {
        let mut request = TestRequestBuilder::get("/").build();
        assert_eq!(request.app_name(), None);

        request
            .extensions_mut()
            .insert(AppName("test_app".to_string()));
        assert_eq!(request.app_name(), Some("test_app"));
    }

    #[test]
    fn request_ext_route_name() {
        let mut request = TestRequestBuilder::get("/").build();
        assert_eq!(request.route_name(), None);

        request
            .extensions_mut()
            .insert(RouteName("test_route".to_string()));
        assert_eq!(request.route_name(), Some("test_route"));
    }

    #[test]
    fn request_ext_parts_route_name() {
        let request = TestRequestBuilder::get("/").build();
        let (mut head, _body) = request.into_parts();
        assert_eq!(head.route_name(), None);

        head.extensions.insert(RouteName("test_route".to_string()));
        assert_eq!(head.route_name(), Some("test_route"));
    }

    #[test]
    fn request_ext_path_params() {
        let mut request = TestRequestBuilder::get("/").build();

        let mut params = PathParams::new();
        params.insert("id".to_string(), "42".to_string());
        request.extensions_mut().insert(params);

        assert_eq!(request.path_params().get("id"), Some("42"));
    }

    #[test]
    fn request_ext_path_params_mut() {
        let mut request = TestRequestBuilder::get("/").build();

        request
            .path_params_mut()
            .insert("id".to_string(), "42".to_string());

        assert_eq!(request.path_params().get("id"), Some("42"));
    }

    #[test]
    fn request_ext_content_type() {
        let mut request = TestRequestBuilder::get("/").build();
        assert_eq!(request.content_type(), None);

        request.headers_mut().insert(
            http::header::CONTENT_TYPE,
            http::HeaderValue::from_static("text/plain"),
        );

        assert_eq!(
            request.content_type(),
            Some(&http::HeaderValue::from_static("text/plain"))
        );
    }

    #[test]
    fn request_ext_expect_content_type() {
        let mut request = TestRequestBuilder::get("/").build();

        // Should fail with no content type
        assert!(request.expect_content_type("text/plain").is_err());

        request.headers_mut().insert(
            http::header::CONTENT_TYPE,
            http::HeaderValue::from_static("text/plain"),
        );

        // Should succeed with matching content type
        assert!(request.expect_content_type("text/plain").is_ok());

        // Should fail with non-matching content type
        assert!(request.expect_content_type("application/json").is_err());
    }

    #[cot::test]
    async fn request_ext_extract_from_head() {
        async fn handler(mut request: Request) -> Result<Response> {
            let Path(id): Path<String> = request.extract_from_head().await?;
            assert_eq!(id, "42");

            Ok(Response::new(Body::empty()))
        }

        let router = Router::with_urls([Route::with_handler("/{id}/", handler)]);

        let request = TestRequestBuilder::get("/42/")
            .router(router.clone())
            .build();

        router.handle(request).await.unwrap();
    }

    #[test]
    fn parts_ext_path_params() {
        let (mut head, _) = Request::new(Body::empty()).into_parts();
        let mut params = PathParams::new();
        params.insert("id".to_string(), "42".to_string());
        head.extensions.insert(params);

        assert_eq!(head.path_params().get("id"), Some("42"));
    }

    #[test]
    fn parts_ext_mutating_path_params() {
        let (mut head, _) = Request::new(Body::empty()).into_parts();
        head.path_params_mut()
            .insert("page".to_string(), "1".to_string());

        assert_eq!(head.path_params().get("page"), Some("1"));
    }

    #[test]
    fn parts_ext_app_name() {
        let (mut head, _) = Request::new(Body::empty()).into_parts();
        head.extensions.insert(AppName("test_app".to_string()));

        assert_eq!(head.app_name(), Some("test_app"));
    }

    #[test]
    fn parts_ext_route_name() {
        let (mut head, _) = Request::new(Body::empty()).into_parts();
        head.extensions.insert(RouteName("test_route".to_string()));

        assert_eq!(head.route_name(), Some("test_route"));
    }

    #[test]
    fn parts_ext_content_type() {
        let (mut head, _) = Request::new(Body::empty()).into_parts();
        head.headers.insert(
            http::header::CONTENT_TYPE,
            http::HeaderValue::from_static("text/plain"),
        );

        assert_eq!(
            head.content_type(),
            Some(&http::HeaderValue::from_static("text/plain"))
        );
    }

    #[cot::test]
    async fn path_extract_from_head() {
        let (mut head, _) = Request::new(Body::empty()).into_parts();

        let mut params = PathParams::new();
        params.insert("id".to_string(), "42".to_string());
        head.extensions.insert(params);

        let Path(id): Path<String> = head.extract_from_head().await.unwrap();
        assert_eq!(id, "42");
    }
}<|MERGE_RESOLUTION|>--- conflicted
+++ resolved
@@ -20,13 +20,8 @@
 
 #[cfg(feature = "db")]
 use crate::db::Database;
-<<<<<<< HEAD
 use crate::error::error_impl::ErrorKind;
-use crate::request::extractors::FromRequestParts;
-=======
-use crate::error::ErrorRepr;
 use crate::request::extractors::FromRequestHead;
->>>>>>> b85b060f
 use crate::router::Router;
 use crate::{Body, Result};
 
@@ -36,10 +31,7 @@
 /// HTTP request type.
 pub type Request = http::Request<Body>;
 
-<<<<<<< HEAD
-=======
 /// HTTP request head type.
->>>>>>> b85b060f
 pub type RequestHead = http::request::Parts;
 
 mod private {
